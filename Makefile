export DOCKER_SCAN_SUGGEST := false
export DOCKER_BUILDKIT := 1

CONDA := conda run --no-capture-output -n aica

check-env:
ifndef MODE
		$(error MODE is undefined)
endif

init: environment.yml
		@conda env update -f environment.yml

black:
		@${CONDA} black -q manager/ attacker/

lint:
		@${CONDA} yamllint .
		@${CONDA} bashlint .
		@${CONDA} black --check --diff -q manager/ attacker/
		@MYPYPATH=manager ${CONDA} mypy --install-types --warn-unreachable --strict --non-interactive --exclude test manager/

security:
		@${CONDA} bandit -q -ll -ii -r manager/
		@${CONDA} safety check -r manager/requirements.txt
		@${CONDA} safety check -r honeypot/requirements.txt

build: check-env
		@docker compose -f docker-compose.yml -f docker-compose-${MODE}.yml build

test: lint security
		@MODE=emu docker compose -f docker-compose.yml -f docker-compose-emu.yml \
			run -e SKIP_TASKS=true --rm \
			manager /bin/bash -c " \
				/opt/venv/bin/coverage run --omit='*test*' manage.py test --noinput && \
				/opt/venv/bin/coverage report --fail-under=30"

start: check-env 
		@docker compose -f docker-compose.yml -f docker-compose-${MODE}.yml up --wait -d

stop: check-env
<<<<<<< HEAD
		@docker compose -f docker-compose.yml -f docker-compose-${MODE}.yml down 

stop_purge: check-env
		@docker compose -f docker-compose.yml -f docker-compose-${MODE}.yml down -v
=======
		@docker compose -f docker-compose.yml -f docker-compose-${MODE}.yml down --remove-orphans

stop_purge: check-env
		@docker compose -f docker-compose.yml -f docker-compose-${MODE}.yml down --remove-orphans -v
>>>>>>> 411641c0

rebuild: build stop start

rebuild_purge: build stop_purge start

restart: stop start

# Not currently working, but want to fix in the future
# web_attack: check-env
# 		@docker compose -f docker-compose.yml -f docker-compose-emu.yml exec target /bin/bash -c "ipset add allowlist attacker"
# 		@docker compose -f docker-compose.yml -f docker-compose-emu.yml exec attacker /bin/bash -c "source ./attacker/bin/activate && python -m unittest discover -s ./tests/ -p 'test_*.py'"
# 		@docker compose -f docker-compose.yml -f docker-compose-emu.yml exec target /bin/bash -c "ipset del allowlist attacker"

logs: check-env
		@docker compose -f docker-compose.yml -f docker-compose-${MODE}.yml logs -f

clean: check-env
		@docker compose -f docker-compose.yml -f docker-compose-${MODE}.yml down -v --rmi all --remove-orphans<|MERGE_RESOLUTION|>--- conflicted
+++ resolved
@@ -39,17 +39,10 @@
 		@docker compose -f docker-compose.yml -f docker-compose-${MODE}.yml up --wait -d
 
 stop: check-env
-<<<<<<< HEAD
-		@docker compose -f docker-compose.yml -f docker-compose-${MODE}.yml down 
-
-stop_purge: check-env
-		@docker compose -f docker-compose.yml -f docker-compose-${MODE}.yml down -v
-=======
 		@docker compose -f docker-compose.yml -f docker-compose-${MODE}.yml down --remove-orphans
 
 stop_purge: check-env
 		@docker compose -f docker-compose.yml -f docker-compose-${MODE}.yml down --remove-orphans -v
->>>>>>> 411641c0
 
 rebuild: build stop start
 
