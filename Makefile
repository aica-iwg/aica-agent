--- conflicted
+++ resolved
@@ -20,17 +20,10 @@
 		@${BLACK} -q manager/
 
 lint: deps
-<<<<<<< HEAD
-		@find . -name "*.yml" | grep -v venv | xargs ${YAMLLINT}
-		@${BLACK} --check -q manager/
-		@${FLAKE} manager/
-		@find . -name "*.sh" | xargs ${BASHLINT}
-=======
 		@${CONDA} black --check --diff -q manager/
 		@${CONDA} flake8 manager/
 		@find . -name "*.yml" | grep -v venv | xargs ${CONDA} yamllint
 		@find . -name "*.sh" | xargs ${CONDA} bashlint
->>>>>>> 7da755fc
 
 security: deps
 		@${CONDA} bandit -q -ll -ii -r manager/
