"""
This module contains any code necessary to interact with Neo4j's graph database.

Classes:
    AicaNeo4j: The object to instantiate to create a persistent interface with Neo4j
"""

import logging
import os
import py2neo.errors  # type: ignore

from py2neo import Graph, Node, NodeMatcher, Relationship
from urllib.parse import quote_plus
from typing import Any, Dict, List

# Try to keep these as minimal and orthogonal as possible
defined_node_labels = [
    "Alert",
    "AttackSignature",
    "AttackSignatureCategory",
    "AutonomousSystemNumber",
    "DNSRecord",
    "FilePath",
    "Firmware",
    "PhysicalLocation",
    "Host",
    "HttpRequest",
    "Identity",  # i.e., an actual human
    "IPv4Address",
    "IPv6Address",
    "MACAddress",
    "NetworkInterface",
    "NetworkEndpoint",  # Observed source/destination port/ip pair
    "NetworkPort",  # Static reference to port info
    "NetworkProtocol",
    "NetworkTraffic",
    "Organization",  # e.g., corporation, agency
    "Process",
    "Subnet",
    "Software",
    "User",  # i.e., principal on a system
    "Vendor",
]
defined_relation_labels = [
    "CONNECTED_TO",
    "COMMUNICATES_TO",
    "COMPONENT_OF",
    "HAS_ADDRESS",
    "HAS_PORT",
    "IS_TYPE",
    "LOCATED_IN",
    "MANUFACTURES",
    "MEMBER_OF",
    "RESIDES_IN",
    "RESOLVES_TO",
    "RUNS_ON",
    "STORED_ON",
    "TRIGGERED_BY",
    "USED_BY",
    "WORKS_IN",
]


class AicaNeo4j:
    """
    The object to instantiate to create a persistent interface to Neo4j
    """

    def __init__(self) -> None:
        """
        Initialize a new AiceNeo4j object.
<<<<<<< HEAD

        @param host: The Neo4j host, read from environment variable NEO4J_SERVER if not provided
        @type host: str
        @param user: The Neo4j user, read from environment variable NEO4J_USER if not provided
        @type user: str
        @param password: The Neo4j user password, read from environment variable NEO4J_PASS if not provided
        @type password: str
        @param port: The Neo4j server port, read from environment variable NEO4J_PORT or defaults to 7687
        @type port: int
        """

        host = host if host != "" else quote_plus(str(os.getenv("NEO4J_HOST")))
        port = port if port >= 0 else int(quote_plus(str(os.getenv("NEO4J_PORT"))))
        user = user if user != "" else quote_plus(str(os.getenv("NEO4J_USER")))
        password = (
            password if password != "" else quote_plus(str(os.getenv("NEO4J_PASSWORD")))
        )
        uri = f"bolt://{host}:{port}"

        self.graph = Graph(uri, auth=(user, password))
=======
        """

        uri = os.getenv("NEO4J_BOLT_URI")
        self.graph = Graph(uri)
>>>>>>> 03437894

    def create_constraints(self) -> bool:
        """
        Initial function to create Neo4j graph database uniqueness constraints on startup.

        @return: True once complete.
        @rtype: bool
        """

        tx = self.graph.begin()
        for label in defined_node_labels:
            unique_id = f"""CREATE CONSTRAINT unique_id_{label} IF NOT EXISTS
                            FOR (n:{label})
                            REQUIRE n.id IS UNIQUE"""
            tx.run(unique_id)
        self.graph.commit(tx)

        return True

    def add_node(
        self, node_name: str, node_label: str, node_properties: Dict[str, Any]
    ) -> bool:
        """
        Adds a node with specified parameters to the graph database.

        @param node_name: Unique name to use for this node
        @type node_name: str
        @param node_label: Label to use for this node, must be defined in defined_node_labels
        @type node_label: str
        @param node_properties: Any other metadata to store with this node
        @type node_properties: dict
        @return: True if addition was successful, false otherwise.
        @rtype: bool
        @raise: ValueError: if node_label is not a predefined type in defined_node_labels
        """

        if node_label not in defined_node_labels:
            raise ValueError(f"Invalid node label: {node_label}")

        if not node_properties:
            node_properties = dict()

        n = Node(node_label, id=node_name, **node_properties)
        n.__primarylabel__ = node_label
        n.__primarykey__ = "id"
        try:
            self.graph.merge(n)
        except py2neo.errors.ClientError as e:
            logging.error(str(e))
            return False

        return True

    def add_relation(
        self,
        node_a_name: str,
        node_a_label: str,
        node_b_name: str,
        node_b_label: str,
        relation_label: str,
        relation_properties: Dict[str, Any],
    ) -> bool:
        """
        Adds a relation with specified parameters to the graph database.

        @param node_a_name: First (source) node for relation
        @type node_a_name: str
        @param node_a_label: Label of first (source) node, must be defined in defined_relation_labels
        @type node_a_label: str
        @param node_b_name: Second (target) node for relation
        @type node_b_name: str
        @param node_b_label: Label of first (source) node, must be defined in defined_relation_labels
        @type node_b_label: str
        @param relation_label: Label to use for this node, must be defined in defined_relation_labels
        @type relation_label: str
        @param relation_properties: Any other metadata to store with this relation
        @type relation_properties: dict
        @return: True if addition was successful, false otherwise.
        @rtype: bool
        @raise: ValueError: if node or relation labels are not a predefined type in defined_node/relation_labels
        """

        if node_a_label not in defined_node_labels:
            raise ValueError(f"Invalid node A label: {node_a_label}")

        if node_b_label not in defined_node_labels:
            raise ValueError(f"Invalid node B label: {node_a_label}")

        if relation_label not in defined_relation_labels:
            raise ValueError(f"Invalid relation label: {relation_label}")

        if not relation_properties:
            relation_properties = dict()

        n = NodeMatcher(self.graph)
        node_a = n.match(node_a_label, id=node_a_name).first()
        node_b = n.match(node_b_label, id=node_b_name).first()

        if node_a and node_b:
            r = Relationship(node_a, relation_label, node_b, **relation_properties)
            try:
                self.graph.merge(r, label=relation_label)
            except py2neo.errors.ClientError as e:
                logging.error(str(e))
                return False

            return True
        else:
            raise ValueError(
                f"Couldn't find {node_a_name} ({node_a}) "
                f"or {node_b_name} ({node_b})"
            )

    def get_nodes_by_label(self, label: str) -> List[Node]:
        """
        Get all nodes from graph with a given label.

        @param label: Type (label) of nodes to retrieve.
        @type label: str
        @return:
        @rtype:
        """
        query = f"MATCH (n:{label}) return n"
        results = list(self.graph.run(query))

        return results

    def get_relations_by_label(self, label: str) -> List[Node]:
        """
        Get all relations from graph with a given label.

        @param label: Type (label) of nodes to retrieve.
        @type label: str
        @return:
        @rtype:
        """
        query = f"MATCH ()-[r:{label}]-() return r"
        results = list(self.graph.run(query))

        return results<|MERGE_RESOLUTION|>--- conflicted
+++ resolved
@@ -69,7 +69,6 @@
     def __init__(self) -> None:
         """
         Initialize a new AiceNeo4j object.
-<<<<<<< HEAD
 
         @param host: The Neo4j host, read from environment variable NEO4J_SERVER if not provided
         @type host: str
@@ -90,12 +89,6 @@
         uri = f"bolt://{host}:{port}"
 
         self.graph = Graph(uri, auth=(user, password))
-=======
-        """
-
-        uri = os.getenv("NEO4J_BOLT_URI")
-        self.graph = Graph(uri)
->>>>>>> 03437894
 
     def create_constraints(self) -> bool:
         """
