"""
This module contains any code necessary to interact with Neo4j's graph database.

Classes:
    AicaNeo4j: The object to instantiate to create a persistent interface with Neo4j
"""

import asyncio
import datetime
import inspect
import os
<<<<<<< HEAD
import random
import hashlib
import re2 as re  # type: ignore
import stix2  # type: ignore
import time
import numpy as np
import asyncio
=======
import re2 as re  # type: ignore
import stix2  # type: ignore
import time
import threading
>>>>>>> 36515fd1

from asyncio import AbstractEventLoop
from celery import current_app
from celery.utils.log import get_task_logger
from io import BytesIO
from neo4j import GraphDatabase  # type: ignore
<<<<<<< HEAD
from networkx.readwrite import read_graphml
=======
>>>>>>> 36515fd1
from scipy.io import mmwrite  # type: ignore
from sklearn.feature_extraction.text import HashingVectorizer  # type: ignore
from stix2.base import _STIXBase  # type: ignore
from typing import Any, Dict, List, Optional, Union
from urllib.parse import quote_plus

import torch
from torch_geometric.data import Data
from torch_geometric import EdgeIndex
import torch_geometric.utils
from torch_geometric.nn import SAGEConv  
import torch.nn.functional as F




logger = get_task_logger(__name__)

graphml_path = "/graph_data/aica.graphml"

# 2^22 is somewhat arbitrary, but is ~4M and intended to balance accuracy with performance
vectorizer = HashingVectorizer(n_features=2**22)


def sanitize_cypher(text: str) -> str:
    if not isinstance(text, str):
        raise ValueError(f"text must be a string: {text}")

    return str(re.sub("[-:]", "__", str(text)).replace('"', '\\"'))


def dict_to_cypher(input_dict: dict[str, Any]) -> str:
    # Cypher property values are like dicts, but the keys aren't quoted so we can't use json.dumps
    values = []
    for k, v in input_dict.items():
        if type(v) in [float, int]:
            values.append(f"{k}: {v}")
        else:
            clean_val = re.sub("'", '"', str(v))
            values.append(f"{k}: '{clean_val}'")

    return_string = "{" + ", ".join(values) + "}"

    return return_string

def shvvl(tag: str, bpf: int) -> bytes:
    '''
    This is SHVVL. The only important thing is that the "type" of node is the first string in the tag
    '''
    sectors = tag.split("\0")
    typehash = hashlib.md5(bytes(sectors[0], "UTF8"), usedforsecurity=False).digest()

    out = bytearray()
    hashfunc = hashlib.new('shake_256', usedforsecurity=False)
    for sector in sectors:
        hashfunc = hashlib.new('shake_256', usedforsecurity=False)
        
        blockInput = bytearray(sector, "UTF8")
        blockInput = blockInput + typehash
        hashfunc.update(blockInput)
        out += hashfunc.digest(bpf)

    return out

def shvvl_float(tag: str, bpf: int) -> list[float]:
    '''
    This is shvvl float. Used in conjunction with SHVVL to create preembeddings.
    '''
    out = list()
    for bite in shvvl(tag, bpf):
        for l in range(8):
            out.append(1.0 if (bite&(1<<l)) != 0 else 0.0)
        
    return out


class AICASage(torch.nn.Module):
    def __init__(self, in_dim, hidden_dim, out_dim, aggr='mean', dropout=0.2):
        super().__init__()
        self.dropout = dropout
        self.conv1 = SAGEConv(in_dim, hidden_dim, aggr=aggr)
        self.conv2 = SAGEConv(hidden_dim, hidden_dim, aggr=aggr)
        self.conv3 = SAGEConv(hidden_dim, out_dim, aggr=aggr)
          
    def forward(self, data: Data):

        edge_idx = EdgeIndex(data.edge_index) 

        x = self.conv1(data.x, edge_idx)
        x = F.tanh(x)
        x = F.dropout(x, p=self.dropout)
        
        x = self.conv2(x, edge_idx)
        x = F.tanh(x)
        x = F.dropout(x, p=self.dropout)
        
        x = self.conv3(x, edge_idx)
        x = F.tanh(x)
    
        return x

def load_graphml_data(BASEFILE, SHVVL_MAX_FEATURE_LEN=12, SHVVL_BANDWIDTH=20):
    aica_graph = nx.read_graphml(BASEFILE)
    node_ids = []
    a = 0
    for n in aica_graph.nodes(data=True):
        typedata = n[1]["TYPE"]
        node_ids.append(n[1]['identifier'])
        del n[1]["identifier_vec"]
        z = str(typedata) + "\0"
        keys = sorted(n[1].keys())

        for k in range(SHVVL_MAX_FEATURE_LEN):
            z += str(n[1][keys[k]]) + "\0" if k < len(keys) else "\0"         
        z = z[:-1]
        shoveled_data = shvvl_float(z, SHVVL_BANDWIDTH)
        shvvlsize = len(shoveled_data)
        s : dict = {}

        n[1].clear()
        for x in range(shvvlsize):
            pass
            n[1]["SHVVL_ID" + str(x)] = shoveled_data[x]    
        a = max(a, len(n[1]))
        n[1]["TYPE"]=typedata
    for x in aica_graph.edges(data=True):
        x[2].clear()
        x[2]["dummy"]=0

    data_tensor = torch_geometric.utils.convert.from_networkx(aica_graph, ['SHVVL_ID' + str(x) for x in range(a)])
    z = 0
    for original_node in aica_graph.nodes(data=True):
        if original_node[1]["SHVVL_ID0"] != data_tensor.x[z][0]:
            raise BaseException("ERROR: Ordering not lined up")
            z = -1
            break
        z += 1
    if z != -1:
        print("Likely ordered")

    return data_tensor, node_ids
    

def run_graphsage(data_tensor, hidden_dim=128, in_dim=2080, out_dim=128): 
    # make hidden_dim size be num_node_types*hidden_dim
    model = AICASage(in_dim=in_dim, 
                    hidden_dim=hidden_dim, 
                    out_dim=out_dim)
    
    if torch.cuda.is_available():
        print("Starting in GPU mode...")
        deviceType =  f'cuda' 
    else:
        print("WARNING: NO VALID CUDA DEVICE FOUND! Defaulting to CPU...")
        deviceType = 'cpu'

    device = torch.device(deviceType)

    model.to(device)
    data_tensor.to(device)
    emb = model(data_tensor) 
    emb = emb.cpu().detach().numpy()

    return emb

def update_graph(emb, node_ids):
    print("Updating knowledge graph ...")
    graph_obj = AicaNeo4j(initialize_graph=False)
    for i in range(emb.shape[0]):
        if 'network-traffic' in node_ids[i]:
            mm_array = BytesIO()
            mmwrite(mm_array, np.reshape(emb[i], (1, emb.shape[1])))
            graph_emb = mm_array.getvalue().decode('latin1')
            query = f'MATCH (n {{identifier: "{node_ids[i]}"}}) ' + f" SET n.graph_embedding = '{graph_emb}' "
            graph_obj.graph.execute_query(query)
    print("Knowledge graph updated!")


def process_graphml(path: str) -> None: 
    ## load graphml file & process file to get preembeddings
    aica_data_tensor, node_ids = load_graphml_data(path)
    ## run preembeddings through algorithm
    aica_emb = run_graphsage(aica_data_tensor)
    ## get embeddings and write them out to graph
    update_graph(aica_emb, node_ids)
    
class KnowledgeNode:
    def __init__(
        self,
        id: str,
        labels: list[str] = [],
        props: dict[str, Union[str, int, float, bool]] = {},
    ):
        self.set_id(id)
        self.set_labels(labels)
        self.set_props(props)

    def set_id(self, id: str) -> None:
        self._id = sanitize_cypher(id)

    def set_labels(self, labels: list[str]) -> None:
        self._labels = [sanitize_cypher(x) for x in labels]

    def set_props(self, props: dict[str, Union[str, int, float, bool]]) -> None:
        self._props = {
            sanitize_cypher(x): sanitize_cypher(str(props[x])) for x in props
        }

    def get_create_statement(self, name: str = "n") -> str:
        if len(self._labels) == 0:
            raise ValueError(
                "Cannot generate create statement for node of unknown type"
            )
        labels_string = ":".join(self._labels)

        props_string = ",".join(
            [f'{k}: "{v}"' for k, v in {**self._props, "identifier": self._id}.items()]
        )

        return f"({name}:{labels_string} {{{props_string}}})"

    def __str__(self) -> str:
        return self.get_create_statement()

    def __unicode__(self) -> str:
        return self.__str__()

    def __repr__(self) -> str:
        return self.__str__()


class KnowledgeRelation:
    def __init__(
        self,
        rel_type: str,
        props: dict[str, Union[str, int, float, bool]],
        src_node_id: str,
        dst_node_id: str,
    ) -> None:
        self.set_type(rel_type)
        self.set_props(props)
        self.src_node_id = src_node_id
        self.dst_node_id = dst_node_id

    def set_type(self, rel_type: str) -> None:
        self._type = sanitize_cypher(rel_type)

    def set_props(self, props: dict[str, Union[str, int, float, bool]]) -> None:
        self._props = {
            sanitize_cypher(x): sanitize_cypher(str(props[x])) for x in props
        }

    def get_create_statement(self, name: str = "r") -> str:
        return f"{name}:{self._type} {dict_to_cypher(self._props)}"

    def __str__(self) -> str:
        return f"({self.src_node_id}) [{self._type} {dict_to_cypher(self._props)}] ({self.dst_node_id})"

    def __unicode__(self) -> str:
        return self.__str__()

    def __repr__(self) -> str:
        return self.__str__()


class AicaNeo4j:
    """
    The object to instantiate to create a persistent interface to Neo4j
    """

    def __init__(
        self,
        host: str = "",
        port: int = 0,
        user: str = "",
        password: str = "",
        initialize_graph: bool = False,
        poll_graph: bool = False,
    ) -> None:
        """
        Initialize a new AiceNeo4j object.

        @param host: The Neo4j host, read from environment variable N4J_SERVER if not provided
        @type host: str
        @param user: The Neo4j user, read from environment variable N4J_USER if not provided
        @type user: str
        @param password: The Neo4j user password, read from environment variable N4J_PASS if not provided
        @type password: str
        @param port: The Neo4j server port, read from environment variable N4J_PORT or defaults to 7687
        @type port: int
        """

        host = host if host != "" else quote_plus(str(os.getenv("N4J_HOST")))
        port = port if port >= 0 else int(quote_plus(str(os.getenv("N4J_PORT"))))
        user = user if user != "" else quote_plus(str(os.getenv("N4J_USER")))
        password = (
            password if password != "" else quote_plus(str(os.getenv("N4J_PASSWORD")))
        )
        uri = f"bolt://{host}:{port}"

        self.graph = GraphDatabase.driver(uri, auth=(user, password))

        if initialize_graph:
            for label in list(
                set(
                    [
                        getattr(stix2.v21.sdo, x)._type
                        for x in dir(stix2.v21.sdo)
                        if inspect.isclass(getattr(stix2.v21.sdo, x))
                        and issubclass(getattr(stix2.v21.sdo, x), _STIXBase)
                        and "_type" in dir(getattr(stix2.v21.sdo, x))
                    ]
                    + [
                        getattr(stix2.v21.observables, x)._type
                        for x in dir(stix2.v21.observables)
                        if inspect.isclass(getattr(stix2.v21.observables, x))
                        and issubclass(getattr(stix2.v21.observables, x), _STIXBase)
                        and "_type" in dir(getattr(stix2.v21.observables, x))
                    ]
                )
            ):
                # Identifier is determined in STIX2 by the "ID Contributing Properties", so if the Identifier is unique, that
                # automatically enforces uniqueness of constituent properties by way of their creation with the STIX2 library
                label_safe = re.sub("[^A-Za-z0-9_]", "_", label)

                id_index = (
                    f"CREATE TEXT INDEX {label_safe}_identifier_index IF NOT EXISTS "
                    + f"FOR (n:`{label}`) on (n.identifier)"
                )
                self.graph.execute_query(id_index)

                id_unique = (
                    f"CREATE CONSTRAINT {label_safe}_identifier_unique IF NOT EXISTS "
                    + f"FOR (n:`{label}`) REQUIRE n.identifier IS UNIQUE"
                )
                self.graph.execute_query(id_unique)

        if poll_graph:
<<<<<<< HEAD
            asyncio.ensure_future(self.poll_graphml())
=======

            def run_async_function(loop: AbstractEventLoop) -> None:
                asyncio.set_event_loop(loop)
                loop.run_forever()

            loop = asyncio.new_event_loop()
            thread = threading.Thread(
                target=run_async_function, args=(loop,), daemon=True
            )
            thread.start()
            asyncio.run_coroutine_threadsafe(self.poll_graphml(), loop)
>>>>>>> 36515fd1

    def add_node(
        self,
        node_id: str,
        node_label: str,
        node_property_lists: Optional[Dict[str, Any]],
    ) -> None:
        if not node_property_lists:
            node_property_lists = dict()

        self.add_nodes([node_id], [node_label], [node_property_lists])

    def add_nodes(
        self,
        node_ids: List[str],
        node_labels: List[str],
        node_property_lists: List[Dict[str, Any]],
    ) -> None:
        """
        Adds a node with specified parameters to the graph database.

        @param node_id: Unique name to use for this node
        @type node_id: str
        @param node_label: Label to use for this node, must be defined in defined_node_labels
        @type node_label: str
        @param node_properties: Any other metadata to store with this node
        @type node_properties: dict
        """

        # These are STIX properties that we don't need, and will mess up our MERGE statements
        merge_exclude_properties = ["revoked", "spec_version", "created", "modified"]

        queries = []

        node_id_vectors = vectorizer.fit_transform(node_ids)

        for node_id, node_label, node_property_list, node_id_vector in zip(
            node_ids, node_labels, node_property_lists, node_id_vectors
        ):
            now = int(datetime.datetime.now().timestamp())
            mm_array = BytesIO()
            mmwrite(mm_array, node_id_vector)
            node_property_list["identifier_vec"] = mm_array.getvalue().decode("latin1")
            node_property_list["first_merge"] = now
            node_property_list["last_merge"] = now
            node_property_list["merge_count"] = 1
            node_property_list = {
                k: re.sub("'", '"', str(v))
                for k, v in node_property_list.items()
                if k not in merge_exclude_properties
            }
            create_properties = ", ".join(
                f"n.{k}='{v}'" for k, v in node_property_list.items()
            )
            queries.append(
                f'MERGE (n:`{node_label}` {{identifier: "{node_id}"}}) '
                + f"ON CREATE SET {create_properties} "
                + f"ON MATCH SET n.last_merge={now}, n.merge_count=(toInteger(n.merge_count) + 1) "
                + "RETURN n.identifier"
            )

        # We should figure out how to batch this for efficiency - APOC seems to have options
        # but I haven't figured it out yet.
        for query in queries:
            self.graph.execute_query(query)

    def add_relation(
        self,
        node_a_id: str,
        node_b_id: str,
        relation_label: str,
        relation_properties: Optional[dict[str, Any]] = None,
        directed_tag: bool = True,
    ) -> None:
        if not relation_properties:
            relation_properties = dict()

        self.add_relations(
            [node_a_id],
            [node_b_id],
            [relation_label],
            [relation_properties],
            [directed_tag],
        )

    def add_relations(
        self,
        node_a_ids: List[str],
        node_b_ids: List[str],
        relation_labels: List[str],
        relation_properties: List[dict[str, Any]],
        directed_tags: List[bool],
    ) -> None:
        """
        Adds a relation with specified parameters to the graph database.

        @param node_a_id: First (source) node for relation
        @type node_a_id: str
        @param node_b_id: Second (target) node for relation
        @type node_b_id: str
        @param relation_label: Label to use for this node
        @type relation_label: str
        @param relation_properties: Any other metadata to store with this relation
        @type relation_properties: dict
        """

        queries = []

        for (
            node_a_id,
            node_b_id,
            relation_label,
            relation_property,
            directed_tag,
        ) in zip(
            node_a_ids, node_b_ids, relation_labels, relation_properties, directed_tags
        ):
            if not relation_property:
                relation_property = dict()

            relation = KnowledgeRelation(
                relation_label, relation_property, node_a_id, node_b_id
            )

            query = f"""MATCH
                            (n1), (n2)
                        WHERE
                            n1.identifier = '{node_a_id}' AND
                            n2.identifier = '{node_b_id}' 
                        MERGE 
                            (n1)-[{relation.get_create_statement()}]-{'>' if directed_tag else ''}(n2)
                        ON CREATE SET r.first_merge=timestamp(), r.merge_count=1
                        ON MATCH SET r.last_merge=timestamp(), r.merge_count=(toInteger(r.merge_count) + 1)
                        RETURN type(r)"""

            queries.append(query)

        # We should figure out how to batch this for efficiency - APOC seems to have options
        # but I haven't figured it out yet.
        for query in queries:
            self.graph.execute_query(query)

    def import_graphml_data(self, import_file: str) -> None:
        query = f"CALL apoc.import.graphml('{import_file}', {{}})"
        self.graph.execute_query(query)

    async def poll_graphml(self) -> None:
        logger.info(f"Running {__name__}: poll_graphml")
        export_freq = int(os.getenv("AICA_GRAPHML_EXPORT_FREQ", default=300))

        while True:
            # Periodic export of graph to graphML for analysis
            export_query = 'CALL apoc.export.graphml.all("/graph_data/aica.graphml", {format:"gephi", useTypes:true})'
            self.graph.execute_query(export_query)
            time.sleep(5)  # Wait for file to settle (just in case)
            process_graphml(graphml_path)

            time.sleep(export_freq)

    def get_node_ids_by_label(self, label: str) -> List[str]:
        """
        Get all nodes from graph with a given label.

        @param label: Type (label) of nodes to retrieve.
        @type label: str
        @return: List of ids
        @rtype: List[str]
        """
        query = f"MATCH (n:{label}) RETURN n.identifier as identifier"
        query_results, _, _ = self.graph.execute_query(query)

        try:
            return [result.data()["identifier"] for result in query_results]
        except:
            raise ValueError("Identifier field missing for at least one result")

    def get_relation_ids_by_label(self, label: str) -> List[str]:
        """
        Get all relations from graph with a given label.

        @param label: Type (label) of nodes to retrieve.
        @type label: str
        @return: List of ids
        @rtype: List[str]
        """
        query = f"MATCH ()-[r:{label}]-() RETURN r.identifier as identifier"
        query_results, _, _ = self.graph.execute_query(query)

        try:
            return [result.data()["identifier"] for result in query_results]
        except:
            raise ValueError("Identifier field missing for at least one result")

    def get_attack_pattern_ids_by_name(self, name: str) -> List[str]:
        query = f"MATCH (n:AttackPattern WHERE n.name = '{name}') RETURN n.identifier as identifier"
        query_results, _, _ = self.graph.execute_query(query)

        try:
            return [result.data()["identifier"] for result in query_results]
        except:
            raise ValueError("Identifier field missing for at least one result")

    def get_indicator_ids_by_name(self, name: str) -> List[str]:
        query = f"MATCH (n:Indicator WHERE n.name = '{name}') RETURN n.identifier as identifier"
        query_results, _, _ = self.graph.execute_query(query)

        try:
            return [result.data()["identifier"] for result in query_results]
        except:
            raise ValueError("Identifier field missing for at least one result")

    def get_attack_pattern_ids_by_category(self, category: str) -> List[str]:
        query = f"MATCH (n:`attack-pattern`) WHERE (n.description = '{category}') RETURN n.identifier as identifier"
        query_results, _, _ = self.graph.execute_query(query)

        try:
            return [result.data()["identifier"] for result in query_results]
        except:
            raise ValueError("Identifier field missing for at least one result")

    def get_note_ids_by_abstract(self, abstract: str) -> List[str]:
        """
        Get all port notes from graph with a given port/proto.

        @param label: Type (label) of nodes to retrieve.
        @type label: str
        @return: List of ids
        @rtype: List[str]
        """
        query = f"MATCH (n:note WHERE n.abstract = '{abstract}') RETURN n.identifier as identifier"
        query_results, _, _ = self.graph.execute_query(query)

        try:
            return [result.data()["identifier"] for result in query_results]
        except:
            raise ValueError("Identifier field missing for at least one result")

    def get_port_note_ids_by_abstract(self, port: int, proto: str) -> List[str]:
        """
        Get all port notes from graph with a given port/proto.

        @param label: Type (label) of nodes to retrieve.
        @type label: str
        @return: List of ids
        @rtype: List[str]
        """
        return self.get_note_ids_by_abstract(f"{port}/{proto}")

    def get_ipv4_ids_by_addr(self, addr: str) -> List[str]:
        query = f"MATCH (n:`ipv4-addr` WHERE n.value = '{addr}') RETURN n.identifier as identifier"
        query_results, _, _ = self.graph.execute_query(query)

        try:
            return [result.data()["identifier"] for result in query_results]
        except:
            raise ValueError("Identifier field missing for at least one result")

    def get_ipv6_ids_by_addr(self, addr: str) -> List[str]:
        query = f"MATCH (n:`ipv6-addr` WHERE n.value = '{addr}') RETURN n.identifier as identifier"
        query_results, _, _ = self.graph.execute_query(query)

        try:
            return [result.data()["identifier"] for result in query_results]
        except:
            raise ValueError("Identifier field missing for at least one result")


@current_app.task(name="prune-netflow-data")
def prune_netflow_data(
    seconds: int = 600, pre_sleep: bool = True, post_sleep: bool = False
) -> None:
    # This function removes all network traffic items that were created at least
    # _minutes_ ago and are not connected to any observations

    graph = AicaNeo4j()

    # Not using f-string here since it gets messy with braces in the query.
    # This might get better with Python 3.12+.
    query = (
        "WITH datetime() - duration({seconds:"
        + str(seconds)
        + "}) AS cutoff "
        + "CALL {MATCH (n:`network-traffic`) OPTIONAL MATCH (n)<-[r]-(o:`observed-data`) RETURN n,r,o} "
        + "WITH *, datetime(replace(n.end, ' ', 'T')) AS end "
        + "WHERE o IS NULL AND end < cutoff "
        + "DETACH DELETE n"
    )
    while True:
        if pre_sleep:
            time.sleep(seconds)
        graph.graph.execute_query(query)
        if post_sleep:
            time.sleep(seconds)

<|MERGE_RESOLUTION|>--- conflicted
+++ resolved
@@ -9,7 +9,6 @@
 import datetime
 import inspect
 import os
-<<<<<<< HEAD
 import random
 import hashlib
 import re2 as re  # type: ignore
@@ -17,22 +16,14 @@
 import time
 import numpy as np
 import asyncio
-=======
-import re2 as re  # type: ignore
-import stix2  # type: ignore
-import time
 import threading
->>>>>>> 36515fd1
 
 from asyncio import AbstractEventLoop
 from celery import current_app
 from celery.utils.log import get_task_logger
 from io import BytesIO
 from neo4j import GraphDatabase  # type: ignore
-<<<<<<< HEAD
-from networkx.readwrite import read_graphml
-=======
->>>>>>> 36515fd1
+import networkx as nx
 from scipy.io import mmwrite  # type: ignore
 from sklearn.feature_extraction.text import HashingVectorizer  # type: ignore
 from stix2.base import _STIXBase  # type: ignore
@@ -371,9 +362,6 @@
                 self.graph.execute_query(id_unique)
 
         if poll_graph:
-<<<<<<< HEAD
-            asyncio.ensure_future(self.poll_graphml())
-=======
 
             def run_async_function(loop: AbstractEventLoop) -> None:
                 asyncio.set_event_loop(loop)
@@ -385,7 +373,6 @@
             )
             thread.start()
             asyncio.run_coroutine_threadsafe(self.poll_graphml(), loop)
->>>>>>> 36515fd1
 
     def add_node(
         self,
