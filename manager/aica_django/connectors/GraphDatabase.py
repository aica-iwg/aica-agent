--- conflicted
+++ resolved
@@ -29,25 +29,6 @@
 from urllib.parse import quote_plus
 from watchdog.events import FileSystemEventHandler, FileCreatedEvent, FileModifiedEvent  # type: ignore
 from watchdog.observers import Observer  # type: ignore
-import torch
-from torch_geometric.data import Data
-from torch_geometric import EdgeIndex
-import torch_geometric.utils
-from torch_geometric.nn import CuGraphSAGEConv  
-import torch.nn.functional as F
-
-
-
-
-import torch
-from torch_geometric.data import Data
-from torch_geometric import EdgeIndex
-import torch_geometric.utils
-from torch_geometric.nn import CuGraphSAGEConv  
-import torch.nn.functional as F
-
-
-
 
 logger = get_task_logger(__name__)
 
@@ -77,145 +58,6 @@
     return_string = "{" + ", ".join(values) + "}"
 
     return return_string
-
-def shvvl(tag: str, bpf: int) -> bytes:
-    '''
-    This is SHVVL. The only important thing is that the "type" of node is the first string in the tag
-    '''
-    sectors = tag.split("\0")
-    typehash = hashlib.md5(bytes(sectors[0], "UTF8"), usedforsecurity=False).digest()
-
-    out = bytearray()
-    hashfunc = hashlib.new('shake_256', usedforsecurity=False)
-    for sector in sectors:
-        hashfunc = hashlib.new('shake_256', usedforsecurity=False)
-        
-        blockInput = bytearray(sector, "UTF8")
-        blockInput = blockInput + typehash
-        hashfunc.update(blockInput)
-        out += hashfunc.digest(bpf)
-
-    return out
-
-def shvvl_float(tag: str, bpf: int) -> list[float]:
-<<<<<<< HEAD
-=======
-    '''
-    This is shvvl float. Used in conjunction with SHVVL to create preembeddings.
-    '''
->>>>>>> a2933f08
-    out = list()
-    for bite in shvvl(tag, bpf):
-        for l in range(8):
-            out.append(1.0 if (bite&(1<<l)) != 0 else 0.0)
-        
-    return out
-
-
-class AICASage(torch.nn.Module):
-    def __init__(self, in_dim, hidden_dim, out_dim, aggr='mean', dropout=0.2):
-        super().__init__()
-        self.dropout = dropout
-        self.conv1 = CuGraphSAGEConv(in_dim, hidden_dim, aggr=aggr)
-        self.conv2 = CuGraphSAGEConv(hidden_dim, hidden_dim, aggr=aggr)
-        self.conv3 = CuGraphSAGEConv(hidden_dim, out_dim, aggr=aggr)
-          
-    def forward(self, data: Data):
-
-        edge_idx = EdgeIndex(data.edge_index) 
-
-        x = self.conv1(data.x, edge_idx)
-        x = F.tanh(x)
-        x = F.dropout(x, p=self.dropout)
-        
-        x = self.conv2(x, edge_idx)
-        x = F.tanh(x)
-        x = F.dropout(x, p=self.dropout)
-        
-        x = self.conv3(x, edge_idx)
-        x = F.tanh(x)
-    
-        return x
-
-def load_graphml_data(BASEFILE, SHVVL_MAX_FEATURE_LEN=12, SHVVL_BANDWIDTH=20):
-    aica_graph = nx.read_graphml(BASEFILE)
-    
-    a = 0
-    for n in aica_graph.nodes(data=True):
-        typedata = n[1]["TYPE"]
-<<<<<<< HEAD
-=======
-        node_ids = n[1]['identifier']
->>>>>>> a2933f08
-        del n[1]["identifier_vec"]
-        z = str(typedata) + "\0"
-        keys = sorted(n[1].keys())
-
-        for k in range(SHVVL_MAX_FEATURE_LEN):
-            z += str(n[1][keys[k]]) + "\0" if k < len(keys) else "\0"         
-        z = z[:-1]
-        shoveled_data = shvvl_float(z, SHVVL_BANDWIDTH)
-        shvvlsize = len(shoveled_data)
-        s : dict = {}
-
-        n[1].clear()
-        for x in range(shvvlsize):
-            pass
-            n[1]["SHVVL_ID" + str(x)] = shoveled_data[x]    
-        a = max(a, len(n[1]))
-        n[1]["TYPE"]=typedata
-    for x in aica_graph.edges(data=True):
-        x[2].clear()
-        x[2]["dummy"]=0
-
-    data_tensor = torch_geometric.utils.convert.from_networkx(aica_graph, ['SHVVL_ID' + str(x) for x in range(a)])
-    z = 0
-    for original_node in aica_graph.nodes(data=True):
-        if original_node[1]["SHVVL_ID0"] != data_tensor.x[z][0]:
-            raise BaseException("ERROR: Ordering not lined up")
-            z = -1
-            break
-        z += 1
-    if z != -1:
-        print("Likely ordered")
-
-<<<<<<< HEAD
-    return data_tensor
-=======
-    return data_tensor, node_ids
->>>>>>> a2933f08
-    
-
-def run_graphsage(data_tensor, hidden_dim=128, in_dim=-2080, out_dim=128): 
-    # make hidden_dim size be num_node_types*hidden_dim
-    model = AICASage(in_dim=in_dim, 
-                    hidden_dim=hidden_dim, 
-                    out_dim=out_dim)
-    
-    if torch.cuda.is_available():
-        print("Starting in GPU mode...")
-        deviceType =  f'cuda' 
-    else:
-        print("WARNING: NO VALID CUDA DEVICE FOUND! Defaulting to CPU...")
-        deviceType = 'cpu'
-
-    device = torch.device(deviceType)
-
-    model.to(device)
-    data_tensor.to(device)
-    emb = model(data_tensor) 
-    emb = emb.cpu().detach().numpy()
-
-    return emb
-
-def update_graph(emb, node_ids):
-    graph = AicaNeo4j(initialize_graph=False)
-    for i in range(emb.shape[0]):
-        mm_array = BytesIO()
-        mmwrite(mm_array, np.reshape(emb[i], (1, emb.shape[1])))
-        graph_emb = mm_array.getvalue().decode('latin1')
-        query = f'MATCH (n {{identifier: "{node_ids[i]}"}}) ' + f" SET graph_embedding = '{graph_emb}' "
-        graph.execute_query(query)
 
 
 def process_graphml(path: str) -> None: 
