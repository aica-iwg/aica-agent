--- conflicted
+++ resolved
@@ -17,10 +17,6 @@
 import dateparser
 import datetime
 import ipaddress
-<<<<<<< HEAD
-=======
-import json
->>>>>>> 9dcdff8b
 import pytz
 import re
 
@@ -32,10 +28,7 @@
     DomainName,
     File,
     HTTPRequestExt,
-<<<<<<< HEAD
     Incident,
-=======
->>>>>>> 9dcdff8b
     Indicator,
     Infrastructure,
     IPv4Address,
@@ -432,7 +425,6 @@
         else:
             source_addr = IPv6Address(value=ip_src_addr)
             knowledge_nodes.append(source_addr)
-<<<<<<< HEAD
 
         ip_dst_addr = str(ipaddress.ip_address(log_dict["server_ip"]))
         dest_addr_id = get_ipv6(ip_dst_addr)
@@ -481,59 +473,6 @@
     return knowledge_nodes
 
 
-=======
-
-        ip_dst_addr = str(ipaddress.ip_address(log_dict["server_ip"]))
-        dest_addr_id = get_ipv6(ip_dst_addr)
-        if dest_addr_id:
-            dest_addr = IPv6Address(id=dest_addr_id, value=ip_dst_addr)
-        else:
-            dest_addr = IPv6Address(value=ip_dst_addr)
-            knowledge_nodes.append(dest_addr)
-
-    extensions = [
-        HTTPRequestExt(
-            request_method=log_dict["method"],
-            request_value=log_dict["url"],
-            request_header={
-                "User-Agent": log_dict["useragent"],
-                "Referer": log_dict["referer"],
-            },
-        )
-    ]
-    traffic = NetworkTraffic(
-        start=request_time,
-        src_ref=source_addr,
-        dst_ref=dest_addr,
-        dst_byte_count=log_dict["bytes_sent"],
-        extensions=extensions,
-    )
-    knowledge_nodes.append(traffic)
-
-    http_status_abstract = f"status: {log_dict['status']}"
-
-    http_status_ids = graph.get_note_ids_by_abstract(http_status_abstract)
-    label = f"status: {log_dict['status']}"
-    if len(http_status_ids) > 0:
-        http_status = Note(
-            id=list(http_status_ids)[0],
-            abstract=label,
-            content=label,
-            object_refs=[traffic],
-        )
-    else:
-        http_status = Note(
-            abstract=label,
-            content=label,
-            object_refs=[traffic],
-        )
-
-    knowledge_nodes.append(http_status)
-
-    return knowledge_nodes
-
-
->>>>>>> 9dcdff8b
 def caddy_accesslog_to_knowledge(log_dict: Dict[str, Any]) -> List[_STIXBase]:
     """
     Converts an HTTP access log dictionary (as returned by aica_django.connectors.CaddyServer.poll_caddy_accesslogs)
@@ -581,7 +520,6 @@
             dst_addr = IPv6Address(value=log_dict["dest_ip"])
             knowledge_nodes.append(dst_addr)
 
-<<<<<<< HEAD
     traffic = NetworkTraffic(
         start=request_time,
         src_ref=src_addr,
@@ -598,22 +536,6 @@
         custom_properties={
             "caddy_id": log_dict["id"],
             "http_response_status": log_dict["status"],
-=======
-    traffic = HTTPRequestExt(
-        start=request_time,
-        src_ref=src_addr,
-        dst_ref=dst_addr,
-        request_method=log_dict["request"]["method"],
-        request_value=log_dict["url"],
-        dst_byte_count=log_dict["request"]["host"] + log_dict["uri"],
-        request_header={
-            "User-Agent": log_dict["request"]["headers"]["User-Agent"],
-            "Referer": log_dict["request"]["headers"]["Referer"],
-        },
-        custom_properties={
-            "caddy_id": log_dict["id"],
-            "http_response_stats": log_dict["status"],
->>>>>>> 9dcdff8b
         },
     )
     knowledge_nodes.append(traffic)
@@ -684,11 +606,7 @@
                 knowledge_nodes.append(vendor_note)
             except KeyError:
                 # Vendor not in data, not a big deal
-<<<<<<< HEAD
                 logger.debug(
-=======
-                logger.info(
->>>>>>> 9dcdff8b
                     f"No vendor found in object for {scan_results[host]['macaddress']}"
                 )
 
@@ -735,30 +653,10 @@
                 cpe=os_match["cpe"] if os_match["cpe"] else "unknown",
                 version=os_match["osclass"]["osgen"],
                 vendor=os_match["osclass"]["vendor"],
-<<<<<<< HEAD
-=======
             )
             consists_of.append(operating_system)
             knowledge_nodes.append(operating_system)
 
-        target_host = Infrastructure(
-            name=str(host),
-            infrastructure_types=["unknown"],
-            last_seen=scan_time,
-        )
-        for consists_ref in consists_of:
-            knowledge_nodes.append(
-                Relationship(
-                    relationship_type="consists-of",
-                    source_ref=target_host,
-                    target_ref=consists_ref,
-                )
->>>>>>> 9dcdff8b
-            )
-            consists_of.append(operating_system)
-            knowledge_nodes.append(operating_system)
-
-<<<<<<< HEAD
         target_host = Infrastructure(
             name=str(host),
             infrastructure_types=["unknown"],
@@ -773,8 +671,6 @@
                 )
             )
 
-=======
->>>>>>> 9dcdff8b
         knowledge_nodes.append(target_host)
 
     return knowledge_nodes
@@ -792,7 +688,6 @@
     """
 
     knowledge_nodes = []
-<<<<<<< HEAD
 
     if type(ipaddress.ip_address(alert["src_ip"])) is ipaddress.IPv4Address:
         src_addr_id = get_ipv4(alert["src_ip"])
@@ -866,90 +761,6 @@
 
     alert_name = f"suricata:{alert['alert']['signature_id']}/{alert['alert']['rev']}"
 
-=======
-
-    if type(ipaddress.ip_address(alert["src_ip"])) is ipaddress.IPv4Address:
-        src_addr_id = get_ipv4(alert["src_ip"])
-        if src_addr_id:
-            src_addr = IPv4Address(id=src_addr_id, value=alert["src_ip"])
-        else:
-            src_addr = IPv4Address(value=alert["src_ip"])
-            knowledge_nodes.append(src_addr)
-
-        dst_addr_id = get_ipv4(alert["dest_ip"])
-        if dst_addr_id:
-            dst_addr = IPv4Address(id=dst_addr_id, value=alert["dest_ip"])
-        else:
-            dst_addr = IPv4Address(value=alert["dest_ip"])
-            knowledge_nodes.append(dst_addr)
-    else:
-        src_addr_id = get_ipv6(alert["src_ip"])
-        if src_addr_id:
-            src_addr = IPv6Address(id=src_addr_id, value=alert["src_ip"])
-        else:
-            src_addr = IPv6Address(value=alert["src_ip"])
-            knowledge_nodes.append(src_addr)
-
-        dst_addr_id = get_ipv6(alert["dest_ip"])
-        if dst_addr_id:
-            dst_addr = IPv6Address(id=dst_addr_id, value=alert["dest_ip"])
-        else:
-            dst_addr = IPv6Address(value=alert["dest_ip"])
-            knowledge_nodes.append(dst_addr)
-
-    try:
-        protocol = ip_protos[alert["PROTO"]]
-    except KeyError:
-        protocol = "unknown"
-
-    # STIX 2.0 Mandated format
-    start_time = dateparser.parse(str(alert["timestamp"]))
-
-    params = {
-        "protocols": [protocol],
-        "src_ref": src_addr,
-        "src_port": alert["src_port"],
-        "dst_ref": dst_addr,
-        "dst_port": alert["dest_port"],
-        "start": start_time,
-    }
-
-    traffic = NetworkTraffic(
-        **params,
-    )
-
-    knowledge_nodes.append(traffic)
-
-    dst_port_note_ids = graph.get_port_note_ids_by_abstract(
-        alert["dest_port"], alert["proto"]
-    )
-    if len(dst_port_note_ids) > 0:
-        dst_port_note = Note(
-            id=list(dst_port_note_ids)[0],
-            abstract=f"{alert['dest_port']}/{alert['proto']}",
-            content=f"{alert['dest_port']}/{alert['proto']}",
-            object_refs=[traffic],
-        )
-    else:
-        dst_port_note = Note(
-            abstract=f"{alert['dest_port']}/{alert['proto']}",
-            content=f"{alert['dest_port']}/{alert['proto']}",
-            object_refs=[traffic],
-        )
-
-    knowledge_nodes.append(dst_port_note)
-
-    alert_stix = ObservedData(
-        first_observed=dateparser.parse(alert["timestamp"]),
-        last_observed=dateparser.parse(alert["timestamp"]),
-        number_observed=1,
-        object_refs=[traffic],
-    )
-    knowledge_nodes.append(alert_stix)
-
-    alert_name = f"suricata:{alert['alert']['signature_id']}/{alert['alert']['rev']}"
-
->>>>>>> 9dcdff8b
     # Check for existing indicator in DB. Create if it doesn't exist, reference if it does.
     alert_sig_ids = graph.get_indicator_ids_by_name(alert_name)
     if len(alert_sig_ids) == 0:
@@ -973,17 +784,13 @@
             pattern="Not Provided",  # Required field, but we don't have this info
             pattern_type="suricata",
             pattern_version=alert["alert"]["rev"],
-<<<<<<< HEAD
             valid_from=datetime.datetime.now(),
-=======
->>>>>>> 9dcdff8b
         )
         knowledge_nodes.append(indicator)
         indicates_rel = Relationship(
             relationship_type="indicates",
             source_ref=indicator,
             target_ref=attack_pattern,
-<<<<<<< HEAD
         )
         knowledge_nodes.append(indicates_rel)
     else:
@@ -1012,21 +819,6 @@
         knowledge_nodes.append(sighting)
     except Exception as e:
         logger.error(f"Couldn't create sighting ({e})")
-=======
-        )
-        knowledge_nodes.append(indicates_rel)
-    else:
-        indicator = Indicator(id=list(alert_sig_ids)[0])
-
-    sighting = Sighting(
-        description="suricata_alert",
-        last_seen=dateparser.parse(alert["timestamp"]),
-        count=1,
-        observed_data_refs=[alert_stix],
-        sighting_of_ref=indicator,
-    )
-    knowledge_nodes.append(sighting)
->>>>>>> 9dcdff8b
 
     return knowledge_nodes
 
@@ -1055,23 +847,13 @@
     file = File(name=file_name, parent_directory_ref=directory)
     knowledge_nodes.append(file)
 
-<<<<<<< HEAD
     alert_indicator = Incident(
         name=alert_name,
-=======
-    alert_indicator = Indicator(
-        name=alert_name,
-        values={
-            "platform": alert["platform"],
-            "name": alert["name"],
-        },
->>>>>>> 9dcdff8b
     )
     knowledge_nodes.append(alert_indicator)
 
     platform = Software(name=alert["platform"])
     knowledge_nodes.append(platform)
-<<<<<<< HEAD
 
     malware = Malware(
         name=alert_name,
@@ -1104,29 +886,9 @@
         last_observed=timestamp,
         number_observed=1,
         object_refs=[file],
-=======
-
-    malware = Malware(
-        name=alert_name,
-        description=alert["name"],
-        is_family=False,
-        operating_system_refs=[platform],
-        sample_refs=[file],
-    )
-    knowledge_nodes.append(malware)
-
-    attack_pattern = AttackPattern(name=f"clamav:{alert['category']}")
-    knowledge_nodes.append(attack_pattern)
-
-    malware_pattern_rel = Relationship(
-        relationship_type="delivers",
-        source_ref=attack_pattern,
-        target_ref=malware,
->>>>>>> 9dcdff8b
     )
     knowledge_nodes.append(malware_pattern_rel)
 
-<<<<<<< HEAD
     try:
         sighting = Sighting(
             description="clamav_alert",
@@ -1141,31 +903,8 @@
         logger.error(e)
 
     return knowledge_nodes
-=======
-    host = Infrastructure(
-        name=alert["hostname"],
-        infrastructure_types=["workstation"],
-        last_seen=timestamp,
-    )
-    knowledge_nodes.append(host)
-
-    sighting = Sighting(
-        description="clamav_alert",
-        last_seen=timestamp,
-        count=1,
-        observed_data_refs=[file],
-        sighting_of_ref=alert_indicator,
-        where_sighted_refs=[host],
-    )
-    knowledge_nodes.append(sighting)
->>>>>>> 9dcdff8b
-
-    return knowledge_nodes
-
-<<<<<<< HEAD
-=======
-
->>>>>>> 9dcdff8b
+
+
 def waf_alert_to_knowledge(alert: Dict[str, Any]) -> List[_STIXBase]:
     """
     Converts an waf alert (as returned from aica_django.connectors.WAF.poll_waf_alerts)
@@ -1203,7 +942,6 @@
 
     # Make Cypher query and return node that contains the correct unique ID
     http_req_nodes = graph.graph.run(
-<<<<<<< HEAD
         f"MATCH (n:NetworkTraffic) WHERE n.caddy_id = \"{alert['unique_id']}\" RETURN n"
     )
     http_req = NetworkTraffic(id=list(http_req_nodes)[0].id)
@@ -1215,21 +953,11 @@
         object_refs=[http_req] if len(http_req_nodes) > 0 else [],
     )
 
-=======
-        f"MATCH (n:HttpRequest) WHERE n.caddy_id = \"{alert['unique_id']}\" RETURN n"
-    )
-    http_req = HTTPRequestExt(id=list(http_req_nodes)[0].id)
-
->>>>>>> 9dcdff8b
     sighting = Sighting(
         description="waf_alert",
         last_seen=alert_dt,
         count=1,
-<<<<<<< HEAD
         observed_data_refs=[observation],
-=======
-        observed_data_refs=[http_req] if len(http_req_nodes) > 0 else [],
->>>>>>> 9dcdff8b
         sighting_of_ref=alert_indicator,
     )
     knowledge_nodes.append(sighting)
@@ -1252,7 +980,6 @@
 
     rels_to_add = []
     for node in nodes:
-<<<<<<< HEAD
         # Sightings are relationships (SROs) - took me a while to figure that one out...
         if isinstance(node, Relationship) or isinstance(node, Sighting):
             rels_to_add.append(node)
@@ -1331,36 +1058,5 @@
                 )
         except ValueError as e:
             logger.error(f"Failed to add relation {rel} ({e})")
-=======
-        graph.add_node(
-            node.id,
-            node.type,
-            {
-                **{
-                    x: node[x]
-                    for x in node.properties_populated()
-                    if x not in ["id", "type"]
-                    and not x.endswith("_ref")
-                    and not x.endswith("_refs")
-                },
-                **{"identifier": node["id"]},
-            },
-        )
-        for x in node.properties_populated():
-            if x.endswith("_ref"):
-                rels_to_add.append((node.id, node[x], x))
-            elif x.endswith("_refs"):
-                rels_to_add.extend([(node.id, y, x) for y in node[x]])
-
-    for rel in rels_to_add:
-        try:
-            graph.add_relation(
-                node_a_id=rel[0], node_b_id=rel[1], relation_label=rel[2]
-            )
-        except ValueError as e:
-            logger.warning(
-                f"Failed to add relation {rel[2]} between {rel[0]} and {rel[1]}: {e}"
-            )
->>>>>>> 9dcdff8b
 
     return False